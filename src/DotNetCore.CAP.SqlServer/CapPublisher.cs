--- conflicted
+++ resolved
@@ -60,28 +60,15 @@
         {
             dbConnection.Execute(PrepareSql(), message, dbTransaction);
 
-<<<<<<< HEAD
-            _logger.LogInformation("Published Message has been persisted in the database. name:" + message);
-        }
-
-        protected override Task ExecuteAsync(IDbConnection dbConnection, IDbTransaction dbTransaction,
-=======
             _logger.LogInformation("published message has been persisted to the database. name:" + message);
         }
 
         protected override async Task ExecuteAsync(IDbConnection dbConnection, IDbTransaction dbTransaction,
->>>>>>> ccd72ce2
             CapPublishedMessage message)
         {
-            dbConnection.ExecuteAsync(PrepareSql(), message, dbTransaction);
+            await dbConnection.ExecuteAsync(PrepareSql(), message, dbTransaction);
 
-<<<<<<< HEAD
-            _logger.LogInformation("Published Message has been persisted in the database. name:" + message);
-
-            return Task.CompletedTask;
-=======
             _logger.LogInformation("published message has been persisted to the database. name:" + message);
->>>>>>> ccd72ce2
         }
 
         #region private methods
