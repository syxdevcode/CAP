﻿<Project Sdk="Microsoft.NET.Sdk">

  <Import Project="..\..\build\common.props" />

  <PropertyGroup>
    <TargetFramework>netstandard2.0</TargetFramework>
    <AssemblyName>DotNetCore.CAP.Kafka</AssemblyName>
    <PackageTags>$(PackageTags);Kafka</PackageTags>
  </PropertyGroup>

<<<<<<< HEAD
  <PropertyGroup Condition="'$(Configuration)|$(Platform)'=='Debug|AnyCPU'">
    <WarningsAsErrors>NU1605;NU1701</WarningsAsErrors>
    <NoWarn>NU1701</NoWarn>
  </PropertyGroup>

  <ItemGroup>
    <PackageReference Include="Confluent.Kafka" Version="0.11.2" />
=======
  <PropertyGroup>
    <WarningsAsErrors>NU1605;NU1701</WarningsAsErrors>
    <NoWarn>NU1701;CS1591</NoWarn>
    <DocumentationFile>bin\$(Configuration)\netstandard2.0\DotNetCore.CAP.Kafka.xml</DocumentationFile>
  </PropertyGroup>

  <ItemGroup>
    <PackageReference Include="Confluent.Kafka" Version="0.11.3" />
>>>>>>> ccd72ce2
  </ItemGroup>

  <ItemGroup>
    <ProjectReference Include="..\DotNetCore.CAP\DotNetCore.CAP.csproj" />
  </ItemGroup>

</Project><|MERGE_RESOLUTION|>--- conflicted
+++ resolved
@@ -8,15 +8,6 @@
     <PackageTags>$(PackageTags);Kafka</PackageTags>
   </PropertyGroup>
 
-<<<<<<< HEAD
-  <PropertyGroup Condition="'$(Configuration)|$(Platform)'=='Debug|AnyCPU'">
-    <WarningsAsErrors>NU1605;NU1701</WarningsAsErrors>
-    <NoWarn>NU1701</NoWarn>
-  </PropertyGroup>
-
-  <ItemGroup>
-    <PackageReference Include="Confluent.Kafka" Version="0.11.2" />
-=======
   <PropertyGroup>
     <WarningsAsErrors>NU1605;NU1701</WarningsAsErrors>
     <NoWarn>NU1701;CS1591</NoWarn>
@@ -25,7 +16,6 @@
 
   <ItemGroup>
     <PackageReference Include="Confluent.Kafka" Version="0.11.3" />
->>>>>>> ccd72ce2
   </ItemGroup>
 
   <ItemGroup>
