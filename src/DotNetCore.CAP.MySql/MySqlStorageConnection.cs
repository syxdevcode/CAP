using System;
using System.Collections.Generic;
using System.Threading.Tasks;
using Dapper;
using DotNetCore.CAP.Infrastructure;
using DotNetCore.CAP.Models;
using MySql.Data.MySqlClient;

namespace DotNetCore.CAP.MySql
{
    public class MySqlStorageConnection : IStorageConnection
    {
        private readonly CapOptions _capOptions;
        private readonly string _prefix;

        private const string DateTimeMaxValue = "9999-12-31 23:59:59";

        public MySqlStorageConnection(MySqlOptions options, CapOptions capOptions)
        {
            _capOptions = capOptions;
            Options = options;
            _prefix = Options.TableNamePrefix;
        }

        public MySqlOptions Options { get; }

        public IStorageTransaction CreateTransaction()
        {
            return new MySqlStorageTransaction(this);
        }

        public async Task<CapPublishedMessage> GetPublishedMessageAsync(int id)
        {
            var sql = $@"SELECT * FROM `{_prefix}.published` WHERE `Id`={id};";

            using (var connection = new MySqlConnection(Options.ConnectionString))
            {
                return await connection.QueryFirstOrDefaultAsync<CapPublishedMessage>(sql);
            }
        }

        public Task<IFetchedMessage> FetchNextMessageAsync()
        {
<<<<<<< HEAD
            var sql = $@"
SELECT `MessageId`,`MessageType` FROM `{_prefix}.queue` LIMIT 1 FOR UPDATE;
DELETE FROM `{_prefix}.queue` LIMIT 1;";
            //            var sql = $@"
            //SELECT @MId:=`MessageId` as MessageId, @MType:=`MessageType` as MessageType FROM `{_prefix}.queue` LIMIT 1;
            //DELETE FROM `{_prefix}.queue` where `MessageId` = @MId AND `MessageType`=@MType;";
=======
            var processId = ObjectId.GenerateNewStringId();
            var sql = $@"
UPDATE `{_prefix}.queue` SET `ProcessId`=@ProcessId WHERE `ProcessId` IS NULL LIMIT 1;
SELECT `MessageId`,`MessageType` FROM `{_prefix}.queue` WHERE `ProcessId`=@ProcessId;";
>>>>>>> ccd72ce2

            return FetchNextMessageCoreAsync(sql, processId);
        }

        public async Task<CapPublishedMessage> GetNextPublishedMessageToBeEnqueuedAsync()
        {
            var sql = $@"
UPDATE `{_prefix}.published` SET Id=LAST_INSERT_ID(Id),ExpiresAt='{DateTimeMaxValue}' WHERE ExpiresAt IS NULL AND `StatusName` = '{StatusName.Scheduled}' LIMIT 1;
SELECT * FROM `{_prefix}.published` WHERE Id=LAST_INSERT_ID();";

            using (var connection = new MySqlConnection(Options.ConnectionString))
            {
                connection.Execute("SELECT LAST_INSERT_ID(0)");
                return await connection.QueryFirstOrDefaultAsync<CapPublishedMessage>(sql);
            }
        }

        public async Task<IEnumerable<CapPublishedMessage>> GetFailedPublishedMessages()
        {
            var sql = $"SELECT * FROM `{_prefix}.published` WHERE `Retries`<{_capOptions.FailedRetryCount} AND `StatusName` = '{StatusName.Failed}' LIMIT 200;";

            using (var connection = new MySqlConnection(Options.ConnectionString))
            {
                return await connection.QueryAsync<CapPublishedMessage>(sql);
            }
        }

        public async Task StoreReceivedMessageAsync(CapReceivedMessage message)
        {
            if (message == null) throw new ArgumentNullException(nameof(message));

            var sql = $@"
INSERT INTO `{_prefix}.received`(`Name`,`Group`,`Content`,`Retries`,`Added`,`ExpiresAt`,`StatusName`)
VALUES(@Name,@Group,@Content,@Retries,@Added,@ExpiresAt,@StatusName);";

            using (var connection = new MySqlConnection(Options.ConnectionString))
            {
                await connection.ExecuteAsync(sql, message);
            }
        }

        public async Task<CapReceivedMessage> GetReceivedMessageAsync(int id)
        {
            var sql = $@"SELECT * FROM `{_prefix}.received` WHERE Id={id};";
            using (var connection = new MySqlConnection(Options.ConnectionString))
            {
                return await connection.QueryFirstOrDefaultAsync<CapReceivedMessage>(sql);
            }
        }

        public async Task<CapReceivedMessage> GetNextReceivedMessageToBeEnqueuedAsync()
        {
            var sql = $@"
UPDATE `{_prefix}.received` SET Id=LAST_INSERT_ID(Id),ExpiresAt='{DateTimeMaxValue}' WHERE ExpiresAt IS NULL AND `StatusName` = '{StatusName.Scheduled}' LIMIT 1;
SELECT * FROM `{_prefix}.received` WHERE Id=LAST_INSERT_ID();";

            using (var connection = new MySqlConnection(Options.ConnectionString))
            {
                connection.Execute("SELECT LAST_INSERT_ID(0)");
                return await connection.QueryFirstOrDefaultAsync<CapReceivedMessage>(sql);
            }
        }

        public async Task<IEnumerable<CapReceivedMessage>> GetFailedReceivedMessages()
        {
            var sql = $"SELECT * FROM `{_prefix}.received` WHERE `Retries`<{_capOptions.FailedRetryCount} AND `StatusName` = '{StatusName.Failed}' LIMIT 200;";
            using (var connection = new MySqlConnection(Options.ConnectionString))
            {
                return await connection.QueryAsync<CapReceivedMessage>(sql);
            }
        }

<<<<<<< HEAD

        public void Dispose()
=======
        public bool ChangePublishedState(int messageId, string state)
>>>>>>> ccd72ce2
        {
            var sql =
                $"UPDATE `{_prefix}.published` SET `Retries`=`Retries`+1,`ExpiresAt`=NULL,`StatusName` = '{state}' WHERE `Id`={messageId}";

            using (var connection = new MySqlConnection(Options.ConnectionString))
            {
                return connection.Execute(sql) > 0;
            }
        }

<<<<<<< HEAD
        public bool ChangePublishedState(int messageId, string state)
        {
            var sql =
                $"UPDATE `{_prefix}.published` SET `Retries`=`Retries`+1,`StatusName` = '{state}' WHERE `Id`={messageId}";

            using (var connection = new MySqlConnection(Options.ConnectionString))
            {
                return connection.Execute(sql) > 0;
            }
        }

        public bool ChangeReceivedState(int messageId, string state)
        {
            var sql =
                $"UPDATE `{_prefix}.received` SET `Retries`=`Retries`+1,`StatusName` = '{state}' WHERE `Id`={messageId}";

            using (var connection = new MySqlConnection(Options.ConnectionString))
            {
                return connection.Execute(sql) > 0;
            }
        }

        private async Task<IFetchedMessage> FetchNextMessageCoreAsync(string sql, object args = null)
        {
            //here don't use `using` to dispose
            var connection = new MySqlConnection(Options.ConnectionString);
            await connection.OpenAsync();
            var transaction = connection.BeginTransaction(IsolationLevel.ReadCommitted);
            FetchedMessage fetchedMessage = null;
            try
            {
                //fetchedMessage = await connection.QuerySingleOrDefaultAsync<FetchedMessage>(sql, args, transaction);
                // An anomaly with unknown causes, sometimes QuerySingleOrDefaultAsync can't return expected result.
                using (var reader = connection.ExecuteReader(sql, args, transaction))
                {
                    while (reader.Read())
                    {
                        fetchedMessage = new FetchedMessage
                        {
                            MessageId = (int)reader.GetInt64(0),
                            MessageType = (MessageType)reader.GetInt64(1)
                        };
                    }
                }
=======
        public bool ChangeReceivedState(int messageId, string state)
        {
            var sql =
                $"UPDATE `{_prefix}.received` SET `Retries`=`Retries`+1,`ExpiresAt`=NULL,`StatusName` = '{state}' WHERE `Id`={messageId}";

            using (var connection = new MySqlConnection(Options.ConnectionString))
            {
                return connection.Execute(sql) > 0;
>>>>>>> ccd72ce2
            }
        }

        private async Task<IFetchedMessage> FetchNextMessageCoreAsync(string sql, string processId)
        {
            FetchedMessage fetchedMessage;
            using (var connection = new MySqlConnection(Options.ConnectionString))
            {
                fetchedMessage = await connection.QuerySingleOrDefaultAsync<FetchedMessage>(sql, new { ProcessId = processId });
            }

            if (fetchedMessage == null)
                return null;

<<<<<<< HEAD
            return new MySqlFetchedMessage(fetchedMessage.MessageId, fetchedMessage.MessageType, connection,
                transaction);
=======
            return new MySqlFetchedMessage(fetchedMessage.MessageId, fetchedMessage.MessageType, processId, Options);
        }

        public void Dispose()
        {
>>>>>>> ccd72ce2
        }
    }
}<|MERGE_RESOLUTION|>--- conflicted
+++ resolved
@@ -41,19 +41,10 @@
 
         public Task<IFetchedMessage> FetchNextMessageAsync()
         {
-<<<<<<< HEAD
-            var sql = $@"
-SELECT `MessageId`,`MessageType` FROM `{_prefix}.queue` LIMIT 1 FOR UPDATE;
-DELETE FROM `{_prefix}.queue` LIMIT 1;";
-            //            var sql = $@"
-            //SELECT @MId:=`MessageId` as MessageId, @MType:=`MessageType` as MessageType FROM `{_prefix}.queue` LIMIT 1;
-            //DELETE FROM `{_prefix}.queue` where `MessageId` = @MId AND `MessageType`=@MType;";
-=======
             var processId = ObjectId.GenerateNewStringId();
             var sql = $@"
 UPDATE `{_prefix}.queue` SET `ProcessId`=@ProcessId WHERE `ProcessId` IS NULL LIMIT 1;
 SELECT `MessageId`,`MessageType` FROM `{_prefix}.queue` WHERE `ProcessId`=@ProcessId;";
->>>>>>> ccd72ce2
 
             return FetchNextMessageCoreAsync(sql, processId);
         }
@@ -126,12 +117,7 @@
             }
         }
 
-<<<<<<< HEAD
-
-        public void Dispose()
-=======
         public bool ChangePublishedState(int messageId, string state)
->>>>>>> ccd72ce2
         {
             var sql =
                 $"UPDATE `{_prefix}.published` SET `Retries`=`Retries`+1,`ExpiresAt`=NULL,`StatusName` = '{state}' WHERE `Id`={messageId}";
@@ -142,52 +128,6 @@
             }
         }
 
-<<<<<<< HEAD
-        public bool ChangePublishedState(int messageId, string state)
-        {
-            var sql =
-                $"UPDATE `{_prefix}.published` SET `Retries`=`Retries`+1,`StatusName` = '{state}' WHERE `Id`={messageId}";
-
-            using (var connection = new MySqlConnection(Options.ConnectionString))
-            {
-                return connection.Execute(sql) > 0;
-            }
-        }
-
-        public bool ChangeReceivedState(int messageId, string state)
-        {
-            var sql =
-                $"UPDATE `{_prefix}.received` SET `Retries`=`Retries`+1,`StatusName` = '{state}' WHERE `Id`={messageId}";
-
-            using (var connection = new MySqlConnection(Options.ConnectionString))
-            {
-                return connection.Execute(sql) > 0;
-            }
-        }
-
-        private async Task<IFetchedMessage> FetchNextMessageCoreAsync(string sql, object args = null)
-        {
-            //here don't use `using` to dispose
-            var connection = new MySqlConnection(Options.ConnectionString);
-            await connection.OpenAsync();
-            var transaction = connection.BeginTransaction(IsolationLevel.ReadCommitted);
-            FetchedMessage fetchedMessage = null;
-            try
-            {
-                //fetchedMessage = await connection.QuerySingleOrDefaultAsync<FetchedMessage>(sql, args, transaction);
-                // An anomaly with unknown causes, sometimes QuerySingleOrDefaultAsync can't return expected result.
-                using (var reader = connection.ExecuteReader(sql, args, transaction))
-                {
-                    while (reader.Read())
-                    {
-                        fetchedMessage = new FetchedMessage
-                        {
-                            MessageId = (int)reader.GetInt64(0),
-                            MessageType = (MessageType)reader.GetInt64(1)
-                        };
-                    }
-                }
-=======
         public bool ChangeReceivedState(int messageId, string state)
         {
             var sql =
@@ -196,7 +136,6 @@
             using (var connection = new MySqlConnection(Options.ConnectionString))
             {
                 return connection.Execute(sql) > 0;
->>>>>>> ccd72ce2
             }
         }
 
@@ -211,16 +150,11 @@
             if (fetchedMessage == null)
                 return null;
 
-<<<<<<< HEAD
-            return new MySqlFetchedMessage(fetchedMessage.MessageId, fetchedMessage.MessageType, connection,
-                transaction);
-=======
             return new MySqlFetchedMessage(fetchedMessage.MessageId, fetchedMessage.MessageType, processId, Options);
         }
 
         public void Dispose()
         {
->>>>>>> ccd72ce2
         }
     }
 }