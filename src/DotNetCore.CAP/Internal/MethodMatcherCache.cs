﻿using System;
using System.Collections.Concurrent;
using System.Collections.Generic;
using System.Linq;

namespace DotNetCore.CAP.Internal
{
    internal class MethodMatcherCache
    {
        private readonly IConsumerServiceSelector _selector;
<<<<<<< HEAD
=======
        private List<string> _allTopics;
>>>>>>> ccd72ce2

        public MethodMatcherCache(IConsumerServiceSelector selector)
        {
            _selector = selector;
            Entries = new ConcurrentDictionary<string, IList<ConsumerExecutorDescriptor>>();
        }

        private ConcurrentDictionary<string, IList<ConsumerExecutorDescriptor>> Entries { get; }

        /// <summary>
        /// Get a dictionary of candidates.In the dictionary,
        /// the Key is the CAPSubscribeAttribute Group, the Value for the current Group of candidates
        /// </summary>
        public ConcurrentDictionary<string, IList<ConsumerExecutorDescriptor>> GetCandidatesMethodsOfGroupNameGrouped()
        {
            if (Entries.Count != 0) return Entries;

            var executorCollection = _selector.SelectCandidates();

            var groupedCandidates = executorCollection.GroupBy(x => x.Attribute.Group);

            foreach (var item in groupedCandidates)
                Entries.TryAdd(item.Key, item.ToList());

            return Entries;
        }

        /// <summary>
        /// Get a dictionary of specify topic candidates.
        /// The Key is Group name, the value is specify topic candidates.
        /// </summary>
        /// <param name="topicName">message topic name</param>
        public IDictionary<string, IList<ConsumerExecutorDescriptor>> GetTopicExector(string topicName)
        {
            if (Entries == null)
                throw new ArgumentNullException(nameof(Entries));

            var dic = new Dictionary<string, IList<ConsumerExecutorDescriptor>>();
            foreach (var item in Entries)
            {
                var topicCandidates = item.Value.Where(x => x.Attribute.Name == topicName);
                dic.Add(item.Key, topicCandidates.ToList());
            }
            return dic;
        }

        /// <summary>
        /// Attempts to get the topic exector associated with the specified topic name and group name from the <see cref="Entries"/>.
        /// </summary>
        /// <param name="topicName">The topic name of the value to get.</param>
        /// <param name="groupName">The group name of the value to get.</param>
        /// <param name="matchTopic">topic exector of the value.</param>
        /// <returns>true if the key was found, otherwise false. </returns>
        public bool TryGetTopicExector(string topicName, string groupName,
            out ConsumerExecutorDescriptor matchTopic)
        {
            if (Entries == null)
                throw new ArgumentNullException(nameof(Entries));

            matchTopic = null;

            if (Entries.TryGetValue(groupName, out var groupMatchTopics))
            {
                matchTopic = groupMatchTopics.FirstOrDefault(x => x.Attribute.Name == topicName);
                return matchTopic != null;
            }
            return false;
        }

        /// <summary>
        /// Get all subscribe topics name.
        /// </summary>
        public IEnumerable<string> GetSubscribeTopics()
        {
            if (_allTopics != null)
            {
                return _allTopics;
            }

            if (Entries == null)
                throw new ArgumentNullException(nameof(Entries));

            _allTopics = new List<string>();

            foreach (var descriptors in Entries.Values)
            {
                _allTopics.AddRange(descriptors.Select(x => x.Attribute.Name));
            }
            return _allTopics;
        }
    }
}<|MERGE_RESOLUTION|>--- conflicted
+++ resolved
@@ -8,10 +8,7 @@
     internal class MethodMatcherCache
     {
         private readonly IConsumerServiceSelector _selector;
-<<<<<<< HEAD
-=======
         private List<string> _allTopics;
->>>>>>> ccd72ce2
 
         public MethodMatcherCache(IConsumerServiceSelector selector)
         {
