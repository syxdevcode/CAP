--- conflicted
+++ resolved
@@ -20,14 +20,11 @@
         //AzureServiceBus
         ExceptionReceived,
 
-<<<<<<< HEAD
         //NATS
         AsyncErrorEvent
-=======
         //Amazon SQS
         InvalidIdFormat,
         MessageNotInflight
->>>>>>> 81b8f2c1
     }
 
     public class LogMessageEventArgs : EventArgs
