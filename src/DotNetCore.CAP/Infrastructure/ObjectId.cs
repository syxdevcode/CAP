﻿// Copyright (c) .NET Core Community. All rights reserved.
// Licensed under the MIT License. See License.txt in the project root for license information.

using System;
using System.Diagnostics;
using System.Linq;
using System.Runtime.CompilerServices;
using System.Security.Cryptography;
using System.Text;
using System.Threading;

namespace DotNetCore.CAP.Infrastructure
{
    /// <summary>
    /// Represents an ObjectId
    /// </summary>
    [Serializable]
    public struct ObjectId : IComparable<ObjectId>, IEquatable<ObjectId>
    {
        // private static fields
        private static readonly DateTime UnixEpoch;

        private static readonly int StaticMachine;
        private static readonly short StaticPid;
        private static int _staticIncrement; // high byte will be masked out when generating new ObjectId

        private static readonly uint[] Lookup32 = Enumerable.Range(0, 256).Select(i =>
        {
            var s = i.ToString("x2");
            return (uint) s[0] + ((uint) s[1] << 16);
        }).ToArray();

        // we're using 14 bytes instead of 12 to hold the ObjectId in memory but unlike a byte[] there is no additional object on the heap
        // the extra two bytes are not visible to anyone outside of this class and they buy us considerable simplification
        // an additional advantage of this representation is that it will serialize to JSON without any 64 bit overflow problems
        private readonly int _timestamp;

        private readonly int _machine;
        private readonly short _pid;
        private readonly int _increment;

        // static constructor
        static ObjectId()
        {
            UnixEpoch = new DateTime(1970, 1, 1, 0, 0, 0, DateTimeKind.Utc);
            StaticMachine = GetMachineHash();
            _staticIncrement = new Random().Next();
            StaticPid = (short) GetCurrentProcessId();
        }

        // constructors
<<<<<<< HEAD
        /// <summary>
        /// Initializes a new instance of the ObjectId class.
        /// </summary>
        /// <param name="bytes">The bytes.</param>
        public ObjectId(byte[] bytes)
        {
            if (bytes == null)
            {
                throw new ArgumentNullException("bytes");
            }

            Unpack(bytes, out _timestamp, out _machine, out _pid, out _increment);
        }

        /// <summary>
        /// Initializes a new instance of the ObjectId class.
        /// </summary>
        /// <param name="timestamp">The timestamp (expressed as a DateTime).</param>
        /// <param name="machine">The machine hash.</param>
        /// <param name="pid">The PID.</param>
        /// <param name="increment">The increment.</param>
        public ObjectId(DateTime timestamp, int machine, short pid, int increment)
            : this(GetTimestampFromDateTime(timestamp), machine, pid, increment)
        {
        }
=======
>>>>>>> 9c3f3a27

        /// <summary>
        /// Initializes a new instance of the ObjectId class.
        /// </summary>
        /// <param name="timestamp">The timestamp.</param>
        /// <param name="machine">The machine hash.</param>
        /// <param name="pid">The PID.</param>
        /// <param name="increment">The increment.</param>
        public ObjectId(int timestamp, int machine, short pid, int increment)
        {
            if ((machine & 0xff000000) != 0)
            {
<<<<<<< HEAD
                throw new ArgumentOutOfRangeException("machine",
                    "The machine value must be between 0 and 16777215 (it must fit in 3 bytes).");
=======
                throw new ArgumentOutOfRangeException(nameof(machine),
                    @"The machine value must be between 0 and 16777215 (it must fit in 3 bytes).");
>>>>>>> 9c3f3a27
            }

            if ((increment & 0xff000000) != 0)
            {
<<<<<<< HEAD
                throw new ArgumentOutOfRangeException("increment",
                    "The increment value must be between 0 and 16777215 (it must fit in 3 bytes).");
=======
                throw new ArgumentOutOfRangeException(nameof(increment),
                    @"The increment value must be between 0 and 16777215 (it must fit in 3 bytes).");
>>>>>>> 9c3f3a27
            }

            _timestamp = timestamp;
            _machine = machine;
            _pid = pid;
            _increment = increment;
        }
<<<<<<< HEAD

        /// <summary>
        /// Initializes a new instance of the ObjectId class.
        /// </summary>
        /// <param name="value">The value.</param>
        public ObjectId(string value)
        {
            if (value == null)
            {
                throw new ArgumentNullException("value");
            }

            Unpack(ParseHexString(value), out _timestamp, out _machine, out _pid, out _increment);
        }

        // public static properties
        /// <summary>
        /// Gets an instance of ObjectId where the value is empty.
        /// </summary>
        public static ObjectId Empty { get; } = default(ObjectId);

        // public properties
        /// <summary>
        /// Gets the timestamp.
        /// </summary>
        public int Timestamp => _timestamp;

        /// <summary>
        /// Gets the machine.
        /// </summary>
        public int Machine => _machine;

        /// <summary>
        /// Gets the PID.
        /// </summary>
        public short Pid => _pid;

        /// <summary>
        /// Gets the increment.
        /// </summary>
        public int Increment => _increment;

        /// <summary>
        /// Gets the creation time (derived from the timestamp).
        /// </summary>
        public DateTime CreationTime => __unixEpoch.AddSeconds(_timestamp);

        // public operators
        /// <summary>
        /// Compares two ObjectIds.
        /// </summary>
        /// <param name="lhs">The first ObjectId.</param>
        /// <param name="rhs">The other ObjectId</param>
        /// <returns>True if the first ObjectId is less than the second ObjectId.</returns>
        public static bool operator <(ObjectId lhs, ObjectId rhs)
        {
            return lhs.CompareTo(rhs) < 0;
        }

        /// <summary>
        /// Compares two ObjectIds.
        /// </summary>
        /// <param name="lhs">The first ObjectId.</param>
        /// <param name="rhs">The other ObjectId</param>
        /// <returns>True if the first ObjectId is less than or equal to the second ObjectId.</returns>
        public static bool operator <=(ObjectId lhs, ObjectId rhs)
        {
            return lhs.CompareTo(rhs) <= 0;
        }

=======
         
>>>>>>> 9c3f3a27
        /// <summary>
        /// Compares two ObjectIds.
        /// </summary>
        /// <param name="lhs">The first ObjectId.</param>
        /// <param name="rhs">The other ObjectId.</param>
        /// <returns>True if the two ObjectIds are equal.</returns>
        public static bool operator ==(ObjectId lhs, ObjectId rhs)
        {
            return lhs.Equals(rhs);
        }

        /// <summary>
        /// Compares two ObjectIds.
        /// </summary>
        /// <param name="lhs">The first ObjectId.</param>
        /// <param name="rhs">The other ObjectId.</param>
        /// <returns>True if the two ObjectIds are not equal.</returns>
        public static bool operator !=(ObjectId lhs, ObjectId rhs)
        {
            return !(lhs == rhs);
        }
         
        // public static methods
        /// <summary>
        /// Generates a new ObjectId with a unique value.
        /// </summary>
        /// <returns>An ObjectId.</returns>
        public static ObjectId GenerateNewId()
        {
            return GenerateNewId(GetTimestampFromDateTime(DateTime.UtcNow));
        }
        
        /// <summary>
        /// Generates a new ObjectId with a unique value (with the given timestamp).
        /// </summary>
        /// <param name="timestamp">The timestamp component.</param>
        /// <returns>An ObjectId.</returns>
        public static ObjectId GenerateNewId(int timestamp)
        {
            var increment = Interlocked.Increment(ref _staticIncrement) & 0x00ffffff; // only use low order 3 bytes
            return new ObjectId(timestamp, StaticMachine, StaticPid, increment);
        }

        /// <summary>
        /// Generates a new ObjectId string with a unique value.
        /// </summary>
        /// <returns>The string value of the new generated ObjectId.</returns>
        public static string GenerateNewStringId()
        {
            return GenerateNewId().ToString();
        }

        /// <summary>
        /// Packs the components of an ObjectId into a byte array.
        /// </summary>
        /// <param name="timestamp">The timestamp.</param>
        /// <param name="machine">The machine hash.</param>
        /// <param name="pid">The PID.</param>
        /// <param name="increment">The increment.</param>
        /// <returns>A byte array.</returns>
        public static byte[] Pack(int timestamp, int machine, short pid, int increment)
        {
            if ((machine & 0xff000000) != 0)
            {
<<<<<<< HEAD
                throw new ArgumentOutOfRangeException("machine",
                    "The machine value must be between 0 and 16777215 (it must fit in 3 bytes).");
=======
                throw new ArgumentOutOfRangeException(nameof(machine),
                    @"The machine value must be between 0 and 16777215 (it must fit in 3 bytes).");
>>>>>>> 9c3f3a27
            }

            if ((increment & 0xff000000) != 0)
            {
<<<<<<< HEAD
                throw new ArgumentOutOfRangeException("increment",
                    "The increment value must be between 0 and 16777215 (it must fit in 3 bytes).");
=======
                throw new ArgumentOutOfRangeException(nameof(increment),
                    @"The increment value must be between 0 and 16777215 (it must fit in 3 bytes).");
>>>>>>> 9c3f3a27
            }

            var bytes = new byte[12];
            bytes[0] = (byte) (timestamp >> 24);
            bytes[1] = (byte) (timestamp >> 16);
            bytes[2] = (byte) (timestamp >> 8);
            bytes[3] = (byte) timestamp;
            bytes[4] = (byte) (machine >> 16);
            bytes[5] = (byte) (machine >> 8);
            bytes[6] = (byte) machine;
            bytes[7] = (byte) (pid >> 8);
            bytes[8] = (byte) pid;
            bytes[9] = (byte) (increment >> 16);
            bytes[10] = (byte) (increment >> 8);
            bytes[11] = (byte) increment;
            return bytes;
        }

        /// <summary>
<<<<<<< HEAD
        /// Parses a string and creates a new ObjectId.
        /// </summary>
        /// <param name="s">The string value.</param>
        /// <returns>A ObjectId.</returns>
        public static ObjectId Parse(string s)
        {
            if (s == null)
            {
                throw new ArgumentNullException("s");
            }

            if (s.Length != 24)
            {
                throw new ArgumentOutOfRangeException("s", "ObjectId string value must be 24 characters.");
            }

            return new ObjectId(ParseHexString(s));
        }

        /// <summary>
        /// Unpacks a byte array into the components of an ObjectId.
        /// </summary>
        /// <param name="bytes">A byte array.</param>
        /// <param name="timestamp">The timestamp.</param>
        /// <param name="machine">The machine hash.</param>
        /// <param name="pid">The PID.</param>
        /// <param name="increment">The increment.</param>
        public static void Unpack(byte[] bytes, out int timestamp, out int machine, out short pid, out int increment)
        {
            if (bytes == null)
            {
                throw new ArgumentNullException("bytes");
            }

            if (bytes.Length != 12)
            {
                throw new ArgumentOutOfRangeException("bytes", "Byte array must be 12 bytes long.");
            }

            timestamp = (bytes[0] << 24) + (bytes[1] << 16) + (bytes[2] << 8) + bytes[3];
            machine = (bytes[4] << 16) + (bytes[5] << 8) + bytes[6];
            pid = (short) ((bytes[7] << 8) + bytes[8]);
            increment = (bytes[9] << 16) + (bytes[10] << 8) + bytes[11];
        }

        // private static methods
        /// <summary>
=======
>>>>>>> 9c3f3a27
        /// Gets the current process id.  This method exists because of how CAS operates on the call stack, checking
        /// for permissions before executing the method.  Hence, if we inlined this call, the calling method would not execute
        /// before throwing an exception requiring the try/catch at an even higher level that we don't necessarily control.
        /// </summary>
        [MethodImpl(MethodImplOptions.NoInlining)]
        private static int GetCurrentProcessId()
        {
            return Process.GetCurrentProcess().Id;
        }

        private static int GetMachineHash()
        {
            var hostName = Environment.MachineName; // use instead of Dns.HostName so it will work offline
            var md5 = MD5.Create();
            var hash = md5.ComputeHash(Encoding.UTF8.GetBytes(hostName));
            return (hash[0] << 16) + (hash[1] << 8) + hash[2]; // use first 3 bytes of hash
        }

        private static int GetTimestampFromDateTime(DateTime timestamp)
        {
            return (int) Math.Floor((ToUniversalTime(timestamp) - UnixEpoch).TotalSeconds);
        }

        // public methods
        /// <summary>
        /// Compares this ObjectId to another ObjectId.
        /// </summary>
        /// <param name="other">The other ObjectId.</param>
        /// <returns>
        /// A 32-bit signed integer that indicates whether this ObjectId is less than, equal to, or greather than the
        /// other.
        /// </returns>
        public int CompareTo(ObjectId other)
        {
            var r = _timestamp.CompareTo(other._timestamp);
            if (r != 0)
            {
                return r;
            }

            r = _machine.CompareTo(other._machine);
            if (r != 0)
            {
                return r;
            }

            r = _pid.CompareTo(other._pid);
            if (r != 0)
            {
                return r;
            }

            return _increment.CompareTo(other._increment);
        }

        /// <summary>
        /// Compares this ObjectId to another ObjectId.
        /// </summary>
        /// <param name="rhs">The other ObjectId.</param>
        /// <returns>True if the two ObjectIds are equal.</returns>
        public bool Equals(ObjectId rhs)
        {
            return
                _timestamp == rhs._timestamp &&
                _machine == rhs._machine &&
                _pid == rhs._pid &&
                _increment == rhs._increment;
        }

        /// <summary>
        /// Compares this ObjectId to another object.
        /// </summary>
        /// <param name="obj">The other object.</param>
        /// <returns>True if the other object is an ObjectId and equal to this one.</returns>
        public override bool Equals(object obj)
        {
<<<<<<< HEAD
            if (obj is ObjectId)
            {
                return Equals((ObjectId) obj);
=======
            if (obj is ObjectId id)
            {
                return Equals(id);
>>>>>>> 9c3f3a27
            }

            return false;
        }

        /// <summary>
        /// Gets the hash code.
        /// </summary>
        /// <returns>The hash code.</returns>
        public override int GetHashCode()
        {
            var hash = 17;
            hash = 37 * hash + _timestamp.GetHashCode();
            hash = 37 * hash + _machine.GetHashCode();
            hash = 37 * hash + _pid.GetHashCode();
            hash = 37 * hash + _increment.GetHashCode();
            return hash;
        }

        /// <summary>
        /// Converts the ObjectId to a byte array.
        /// </summary>
        /// <returns>A byte array.</returns>
        public byte[] ToByteArray()
        {
            return Pack(_timestamp, _machine, _pid, _increment);
        }

        /// <summary>
        /// Returns a string representation of the value.
        /// </summary>
        /// <returns>A string representation of the value.</returns>
        public override string ToString()
        {
            return ToHexString(ToByteArray());
        }

        /// <summary>
<<<<<<< HEAD
        /// Parses a hex string into its equivalent byte array.
        /// </summary>
        /// <param name="s">The hex string to parse.</param>
        /// <returns>The byte equivalent of the hex string.</returns>
        public static byte[] ParseHexString(string s)
        {
            if (s == null)
            {
                throw new ArgumentNullException("s");
            }

            if (s.Length % 2 == 1)
            {
                throw new Exception("The binary key cannot have an odd number of digits");
            }

            var arr = new byte[s.Length >> 1];

            for (var i = 0; i < s.Length >> 1; ++i)
            {
                arr[i] = (byte) ((GetHexVal(s[i << 1]) << 4) + GetHexVal(s[(i << 1) + 1]));
            }

            return arr;
        }

        /// <summary>
=======
>>>>>>> 9c3f3a27
        /// Converts a byte array to a hex string.
        /// </summary>
        /// <param name="bytes">The byte array.</param>
        /// <returns>A hex string.</returns>
        public static string ToHexString(byte[] bytes)
        {
            if (bytes == null)
            {
<<<<<<< HEAD
                throw new ArgumentNullException("bytes");
=======
                throw new ArgumentNullException(nameof(bytes));
>>>>>>> 9c3f3a27
            }

            var result = new char[bytes.Length * 2];
            for (var i = 0; i < bytes.Length; i++)
            {
                var val = Lookup32[bytes[i]];
                result[2 * i] = (char) val;
                result[2 * i + 1] = (char) (val >> 16);
            }
<<<<<<< HEAD

            return new string(result);
        }
=======
>>>>>>> 9c3f3a27

            return new string(result);
        }

        /// <summary>
        /// Converts a DateTime to UTC (with special handling for MinValue and MaxValue).
        /// </summary>
        /// <param name="dateTime">A DateTime.</param>
        /// <returns>The DateTime in UTC.</returns>
        public static DateTime ToUniversalTime(DateTime dateTime)
        {
            if (dateTime == DateTime.MinValue)
            {
                return DateTime.SpecifyKind(DateTime.MinValue, DateTimeKind.Utc);
            }

            if (dateTime == DateTime.MaxValue)
            {
                return DateTime.SpecifyKind(DateTime.MaxValue, DateTimeKind.Utc);
            }
<<<<<<< HEAD

            return dateTime.ToUniversalTime();
        }
=======
>>>>>>> 9c3f3a27

            return dateTime.ToUniversalTime();
        }
    }
}<|MERGE_RESOLUTION|>--- conflicted
+++ resolved
@@ -49,34 +49,6 @@
         }
 
         // constructors
-<<<<<<< HEAD
-        /// <summary>
-        /// Initializes a new instance of the ObjectId class.
-        /// </summary>
-        /// <param name="bytes">The bytes.</param>
-        public ObjectId(byte[] bytes)
-        {
-            if (bytes == null)
-            {
-                throw new ArgumentNullException("bytes");
-            }
-
-            Unpack(bytes, out _timestamp, out _machine, out _pid, out _increment);
-        }
-
-        /// <summary>
-        /// Initializes a new instance of the ObjectId class.
-        /// </summary>
-        /// <param name="timestamp">The timestamp (expressed as a DateTime).</param>
-        /// <param name="machine">The machine hash.</param>
-        /// <param name="pid">The PID.</param>
-        /// <param name="increment">The increment.</param>
-        public ObjectId(DateTime timestamp, int machine, short pid, int increment)
-            : this(GetTimestampFromDateTime(timestamp), machine, pid, increment)
-        {
-        }
-=======
->>>>>>> 9c3f3a27
 
         /// <summary>
         /// Initializes a new instance of the ObjectId class.
@@ -89,24 +61,14 @@
         {
             if ((machine & 0xff000000) != 0)
             {
-<<<<<<< HEAD
-                throw new ArgumentOutOfRangeException("machine",
-                    "The machine value must be between 0 and 16777215 (it must fit in 3 bytes).");
-=======
                 throw new ArgumentOutOfRangeException(nameof(machine),
                     @"The machine value must be between 0 and 16777215 (it must fit in 3 bytes).");
->>>>>>> 9c3f3a27
             }
 
             if ((increment & 0xff000000) != 0)
             {
-<<<<<<< HEAD
-                throw new ArgumentOutOfRangeException("increment",
-                    "The increment value must be between 0 and 16777215 (it must fit in 3 bytes).");
-=======
                 throw new ArgumentOutOfRangeException(nameof(increment),
                     @"The increment value must be between 0 and 16777215 (it must fit in 3 bytes).");
->>>>>>> 9c3f3a27
             }
 
             _timestamp = timestamp;
@@ -114,80 +76,7 @@
             _pid = pid;
             _increment = increment;
         }
-<<<<<<< HEAD
-
-        /// <summary>
-        /// Initializes a new instance of the ObjectId class.
-        /// </summary>
-        /// <param name="value">The value.</param>
-        public ObjectId(string value)
-        {
-            if (value == null)
-            {
-                throw new ArgumentNullException("value");
-            }
-
-            Unpack(ParseHexString(value), out _timestamp, out _machine, out _pid, out _increment);
-        }
-
-        // public static properties
-        /// <summary>
-        /// Gets an instance of ObjectId where the value is empty.
-        /// </summary>
-        public static ObjectId Empty { get; } = default(ObjectId);
-
-        // public properties
-        /// <summary>
-        /// Gets the timestamp.
-        /// </summary>
-        public int Timestamp => _timestamp;
-
-        /// <summary>
-        /// Gets the machine.
-        /// </summary>
-        public int Machine => _machine;
-
-        /// <summary>
-        /// Gets the PID.
-        /// </summary>
-        public short Pid => _pid;
-
-        /// <summary>
-        /// Gets the increment.
-        /// </summary>
-        public int Increment => _increment;
-
-        /// <summary>
-        /// Gets the creation time (derived from the timestamp).
-        /// </summary>
-        public DateTime CreationTime => __unixEpoch.AddSeconds(_timestamp);
-
-        // public operators
-        /// <summary>
-        /// Compares two ObjectIds.
-        /// </summary>
-        /// <param name="lhs">The first ObjectId.</param>
-        /// <param name="rhs">The other ObjectId</param>
-        /// <returns>True if the first ObjectId is less than the second ObjectId.</returns>
-        public static bool operator <(ObjectId lhs, ObjectId rhs)
-        {
-            return lhs.CompareTo(rhs) < 0;
-        }
-
-        /// <summary>
-        /// Compares two ObjectIds.
-        /// </summary>
-        /// <param name="lhs">The first ObjectId.</param>
-        /// <param name="rhs">The other ObjectId</param>
-        /// <returns>True if the first ObjectId is less than or equal to the second ObjectId.</returns>
-        public static bool operator <=(ObjectId lhs, ObjectId rhs)
-        {
-            return lhs.CompareTo(rhs) <= 0;
-        }
-
-=======
          
->>>>>>> 9c3f3a27
         /// <summary>
         /// Compares two ObjectIds.
         /// </summary>
@@ -252,24 +141,14 @@
         {
             if ((machine & 0xff000000) != 0)
             {
-<<<<<<< HEAD
-                throw new ArgumentOutOfRangeException("machine",
-                    "The machine value must be between 0 and 16777215 (it must fit in 3 bytes).");
-=======
                 throw new ArgumentOutOfRangeException(nameof(machine),
                     @"The machine value must be between 0 and 16777215 (it must fit in 3 bytes).");
->>>>>>> 9c3f3a27
             }
 
             if ((increment & 0xff000000) != 0)
             {
-<<<<<<< HEAD
-                throw new ArgumentOutOfRangeException("increment",
-                    "The increment value must be between 0 and 16777215 (it must fit in 3 bytes).");
-=======
                 throw new ArgumentOutOfRangeException(nameof(increment),
                     @"The increment value must be between 0 and 16777215 (it must fit in 3 bytes).");
->>>>>>> 9c3f3a27
             }
 
             var bytes = new byte[12];
@@ -289,56 +168,6 @@
         }
 
         /// <summary>
-<<<<<<< HEAD
-        /// Parses a string and creates a new ObjectId.
-        /// </summary>
-        /// <param name="s">The string value.</param>
-        /// <returns>A ObjectId.</returns>
-        public static ObjectId Parse(string s)
-        {
-            if (s == null)
-            {
-                throw new ArgumentNullException("s");
-            }
-
-            if (s.Length != 24)
-            {
-                throw new ArgumentOutOfRangeException("s", "ObjectId string value must be 24 characters.");
-            }
-
-            return new ObjectId(ParseHexString(s));
-        }
-
-        /// <summary>
-        /// Unpacks a byte array into the components of an ObjectId.
-        /// </summary>
-        /// <param name="bytes">A byte array.</param>
-        /// <param name="timestamp">The timestamp.</param>
-        /// <param name="machine">The machine hash.</param>
-        /// <param name="pid">The PID.</param>
-        /// <param name="increment">The increment.</param>
-        public static void Unpack(byte[] bytes, out int timestamp, out int machine, out short pid, out int increment)
-        {
-            if (bytes == null)
-            {
-                throw new ArgumentNullException("bytes");
-            }
-
-            if (bytes.Length != 12)
-            {
-                throw new ArgumentOutOfRangeException("bytes", "Byte array must be 12 bytes long.");
-            }
-
-            timestamp = (bytes[0] << 24) + (bytes[1] << 16) + (bytes[2] << 8) + bytes[3];
-            machine = (bytes[4] << 16) + (bytes[5] << 8) + bytes[6];
-            pid = (short) ((bytes[7] << 8) + bytes[8]);
-            increment = (bytes[9] << 16) + (bytes[10] << 8) + bytes[11];
-        }
-
-        // private static methods
-        /// <summary>
-=======
->>>>>>> 9c3f3a27
         /// Gets the current process id.  This method exists because of how CAS operates on the call stack, checking
         /// for permissions before executing the method.  Hence, if we inlined this call, the calling method would not execute
         /// before throwing an exception requiring the try/catch at an even higher level that we don't necessarily control.
@@ -415,15 +244,9 @@
         /// <returns>True if the other object is an ObjectId and equal to this one.</returns>
         public override bool Equals(object obj)
         {
-<<<<<<< HEAD
-            if (obj is ObjectId)
-            {
-                return Equals((ObjectId) obj);
-=======
             if (obj is ObjectId id)
             {
                 return Equals(id);
->>>>>>> 9c3f3a27
             }
 
             return false;
@@ -462,36 +285,6 @@
         }
 
         /// <summary>
-<<<<<<< HEAD
-        /// Parses a hex string into its equivalent byte array.
-        /// </summary>
-        /// <param name="s">The hex string to parse.</param>
-        /// <returns>The byte equivalent of the hex string.</returns>
-        public static byte[] ParseHexString(string s)
-        {
-            if (s == null)
-            {
-                throw new ArgumentNullException("s");
-            }
-
-            if (s.Length % 2 == 1)
-            {
-                throw new Exception("The binary key cannot have an odd number of digits");
-            }
-
-            var arr = new byte[s.Length >> 1];
-
-            for (var i = 0; i < s.Length >> 1; ++i)
-            {
-                arr[i] = (byte) ((GetHexVal(s[i << 1]) << 4) + GetHexVal(s[(i << 1) + 1]));
-            }
-
-            return arr;
-        }
-
-        /// <summary>
-=======
->>>>>>> 9c3f3a27
         /// Converts a byte array to a hex string.
         /// </summary>
         /// <param name="bytes">The byte array.</param>
@@ -500,11 +293,7 @@
         {
             if (bytes == null)
             {
-<<<<<<< HEAD
-                throw new ArgumentNullException("bytes");
-=======
                 throw new ArgumentNullException(nameof(bytes));
->>>>>>> 9c3f3a27
             }
 
             var result = new char[bytes.Length * 2];
@@ -514,12 +303,6 @@
                 result[2 * i] = (char) val;
                 result[2 * i + 1] = (char) (val >> 16);
             }
-<<<<<<< HEAD
-
-            return new string(result);
-        }
-=======
->>>>>>> 9c3f3a27
 
             return new string(result);
         }
@@ -540,12 +323,6 @@
             {
                 return DateTime.SpecifyKind(DateTime.MaxValue, DateTimeKind.Utc);
             }
-<<<<<<< HEAD
-
-            return dateTime.ToUniversalTime();
-        }
-=======
->>>>>>> 9c3f3a27
 
             return dateTime.ToUniversalTime();
         }
