﻿<Project Sdk="Microsoft.NET.Sdk.Web">

  <PropertyGroup>
    <TargetFramework>netcoreapp2.0</TargetFramework>
    <AssemblyName>Sample.RabbitMQ.SqlServer</AssemblyName>
  </PropertyGroup>
 
  <ItemGroup>
<<<<<<< HEAD
    <PackageReference Include="Microsoft.AspNetCore.All" Version="2.0.0" />
=======
    <PackageReference Include="Microsoft.AspNetCore.All" Version="2.0.5" />
>>>>>>> ccd72ce2
  </ItemGroup>
  <ItemGroup>
    <DotNetCliToolReference Include="Microsoft.EntityFrameworkCore.Tools.DotNet" Version="2.0.0" />
  </ItemGroup>
  <ItemGroup>
    <ProjectReference Include="..\..\src\DotNetCore.CAP.RabbitMQ\DotNetCore.CAP.RabbitMQ.csproj" />
    <ProjectReference Include="..\..\src\DotNetCore.CAP.SqlServer\DotNetCore.CAP.SqlServer.csproj" />
    <ProjectReference Include="..\..\src\DotNetCore.CAP\DotNetCore.CAP.csproj" />
  </ItemGroup>

</Project><|MERGE_RESOLUTION|>--- conflicted
+++ resolved
@@ -6,11 +6,7 @@
   </PropertyGroup>
  
   <ItemGroup>
-<<<<<<< HEAD
-    <PackageReference Include="Microsoft.AspNetCore.All" Version="2.0.0" />
-=======
     <PackageReference Include="Microsoft.AspNetCore.All" Version="2.0.5" />
->>>>>>> ccd72ce2
   </ItemGroup>
   <ItemGroup>
     <DotNetCliToolReference Include="Microsoft.EntityFrameworkCore.Tools.DotNet" Version="2.0.0" />
