﻿using System;
using DotNetCore.CAP.Infrastructure;
using DotNetCore.CAP.Models;
using DotNetCore.CAP.Processor.States;
using Moq;
using Xunit;

namespace DotNetCore.CAP.Test
{
    public class StateChangerTest
    {
        [Fact]
        public void ChangeState()
        {
            // Arrange
            var fixture = Create();
            var message = new CapPublishedMessage
            {
<<<<<<< HEAD
=======
                Id = SnowflakeId.Default().NextId(),
>>>>>>> 9c3f3a27
                StatusName = StatusName.Scheduled
            };
            var state = Mock.Of<IState>(s => s.Name == "s" && s.ExpiresAfter == null);
            var mockTransaction = new Mock<IStorageTransaction>();

            // Act
            fixture.ChangeState(message, state, mockTransaction.Object);

            // Assert
            Assert.Equal("s", message.StatusName);
            Assert.Null(message.ExpiresAt);
            Mock.Get(state).Verify(s => s.Apply(message, mockTransaction.Object), Times.Once);
            mockTransaction.Verify(t => t.UpdateMessage(message), Times.Once);
            mockTransaction.Verify(t => t.CommitAsync(), Times.Never);
        }

        [Fact]
        public void ChangeState_ExpiresAfter()
        {
            // Arrange
            var fixture = Create();
            var message = new CapPublishedMessage
            {
<<<<<<< HEAD
=======
                Id = SnowflakeId.Default().NextId(),
>>>>>>> 9c3f3a27
                StatusName = StatusName.Scheduled
            };
            var state = Mock.Of<IState>(s => s.Name == "s" && s.ExpiresAfter == TimeSpan.FromHours(1));
            var mockTransaction = new Mock<IStorageTransaction>();

            // Act
            fixture.ChangeState(message, state, mockTransaction.Object);

            // Assert
            Assert.Equal("s", message.StatusName);
            Assert.NotNull(message.ExpiresAt);
            mockTransaction.Verify(t => t.UpdateMessage(message), Times.Once);
            mockTransaction.Verify(t => t.CommitAsync(), Times.Never);
        }

        private StateChanger Create() => new StateChanger();
    }
}<|MERGE_RESOLUTION|>--- conflicted
+++ resolved
@@ -16,10 +16,7 @@
             var fixture = Create();
             var message = new CapPublishedMessage
             {
-<<<<<<< HEAD
-=======
                 Id = SnowflakeId.Default().NextId(),
->>>>>>> 9c3f3a27
                 StatusName = StatusName.Scheduled
             };
             var state = Mock.Of<IState>(s => s.Name == "s" && s.ExpiresAfter == null);
@@ -43,10 +40,7 @@
             var fixture = Create();
             var message = new CapPublishedMessage
             {
-<<<<<<< HEAD
-=======
                 Id = SnowflakeId.Default().NextId(),
->>>>>>> 9c3f3a27
                 StatusName = StatusName.Scheduled
             };
             var state = Mock.Of<IState>(s => s.Name == "s" && s.ExpiresAfter == TimeSpan.FromHours(1));
